--- conflicted
+++ resolved
@@ -1,24 +1,12 @@
-"""
-Spice Tracker Bot - Main bot file
-A Discord bot for tracking spice sand harvests and melange production in Dune: Awakening.
-"""
-
 import discord
 from discord.ext import commands
 import os
 import time
-import http.server
-import socketserver
-import threading
-import requests
+import datetime
 from dotenv import load_dotenv
-
-# Import utility modules
+from database import Database
+from utils.embed_builder import EmbedBuilder
 from utils.logger import logger
-from utils.helpers import get_database
-
-# Import command metadata
-from commands import COMMAND_METADATA
 
 # Load environment variables
 load_dotenv()
@@ -30,12 +18,10 @@
 intents.reactions = True
 intents.guilds = True
 intents.guild_messages = True
-
 # Note: command_prefix is set but not used since we're using slash commands
 # The prefix commands are kept for potential future use or debugging
 bot = commands.Bot(command_prefix='!', intents=intents)
 
-<<<<<<< HEAD
 # Initialize database (lazy initialization)
 database = None
 
@@ -144,10 +130,12 @@
         },
         'split': {
             'aliases': [],
-            'description': "Split harvested spice sand among expedition members",
+            'description': "Split harvested spice sand among expedition members using Discord mentions",
             'params': {
                 'total_sand': "Total spice sand collected to split",
-                'harvester_percentage': "Percentage for primary harvester (default: 10%)"
+                'participants': "Discord mentions of participants (e.g., @username1 @username2)",
+                'harvester_percentage': "Percentage for primary harvester (default: 10%)",
+                'expedition_type': "Type of expedition: solo, crawler, or harvester (default: crawler)"
             },
             'function': split
         },
@@ -208,8 +196,8 @@
                         await cmd_data['function'](interaction)
                 elif cmd_name == 'split':
                     @bot.tree.command(name=command_name, description=cmd_data['description'])
-                    async def wrapper(interaction: discord.Interaction, total_sand: int, harvester_percentage: float = None):
-                        await cmd_data['function'](interaction, total_sand, harvester_percentage)
+                    async def wrapper(interaction: discord.Interaction, total_sand: int, participants: str, harvester_percentage: float = None, expedition_type: str = 'crawler'):
+                        await cmd_data['function'](interaction, total_sand, participants, harvester_percentage, expedition_type)
                 elif cmd_name == 'reset':
                     @bot.tree.command(name=command_name, description=cmd_data['description'])
                     async def wrapper(interaction: discord.Interaction, confirm: bool):
@@ -262,8 +250,8 @@
                             await cmd_data['function'](interaction)
                     elif 'total_sand' in cmd_data['params']:  # split
                         @bot.tree.command(name=alias_name, description=cmd_data['description'])
-                        async def wrapper(interaction: discord.Interaction, total_sand: int, harvester_percentage: float = None):
-                            await cmd_data['function'](interaction, total_sand, harvester_percentage)
+                        async def wrapper(interaction: discord.Interaction, total_sand: int, participants: str, harvester_percentage: float = None, expedition_type: str = 'crawler'):
+                            await cmd_data['function'](interaction, total_sand, participants, harvester_percentage, expedition_type)
                     elif 'confirm' in cmd_data['params']:  # reset
                         @bot.tree.command(name=alias_name, description=cmd_data['description'])
                         async def wrapper(interaction: discord.Interaction, confirm: bool):
@@ -294,12 +282,9 @@
                     return wrapper
             
             alias_cmd = create_alias_wrapper(command_data, alias)
-=======
->>>>>>> a646b746
 
 @bot.event
 async def on_ready():
-    bot_start_time = time.time()
     try:
         if bot.user:
             logger.bot_event(f"Bot started - {bot.user.name} ({bot.user.id}) in {len(bot.guilds)} guilds")
@@ -313,33 +298,26 @@
         # Initialize database
         try:
             print("🗄️ Initializing database...")
-            db_init_start = time.time()
             await get_database().initialize()
-            db_init_time = time.time() - db_init_start
-            logger.bot_event("Database initialized successfully", db_init_time=f"{db_init_time:.3f}s")
-            print(f'✅ Database initialized successfully in {db_init_time:.3f}s.')
+            logger.bot_event("Database initialized successfully")
+            print('✅ Database initialized successfully.')
             
             # Clean up old deposits (older than 30 days)
             try:
                 print("🧹 Cleaning up old deposits...")
-                cleanup_start = time.time()
                 cleaned_count = await get_database().cleanup_old_deposits(30)
-                cleanup_time = time.time() - cleanup_start
                 if cleaned_count > 0:
-                    logger.bot_event(f"Cleaned up {cleaned_count} old paid deposits", cleanup_time=f"{cleanup_time:.3f}s")
-                    print(f'✅ Cleaned up {cleaned_count} old paid deposits in {cleanup_time:.3f}s.')
+                    logger.bot_event(f"Cleaned up {cleaned_count} old paid deposits")
+                    print(f'✅ Cleaned up {cleaned_count} old paid deposits.')
                 else:
-                    logger.bot_event("No old deposits to clean up", cleanup_time=f"{cleanup_time:.3f}s")
-                    print(f"✅ No old deposits to clean up in {cleanup_time:.3f}s.")
+                    print("✅ No old deposits to clean up.")
             except Exception as cleanup_error:
-                cleanup_time = time.time() - cleanup_start
-                logger.bot_event(f"Failed to clean up old deposits: {cleanup_error}", cleanup_time=f"{cleanup_time:.3f}s")
-                print(f'⚠️ Failed to clean up old deposits in {cleanup_time:.3f}s: {cleanup_error}')
+                logger.bot_event(f"Failed to clean up old deposits: {cleanup_error}")
+                print(f'⚠️ Failed to clean up old deposits: {cleanup_error}')
                 
         except Exception as error:
-            db_init_time = time.time() - db_init_start
-            logger.bot_event(f"Failed to initialize database: {error}", db_init_time=f"{db_init_time:.3f}s")
-            print(f'❌ Failed to initialize database in {db_init_time:.3f}s: {error}')
+            logger.bot_event(f"Failed to initialize database: {error}")
+            print(f'❌ Failed to initialize database: {error}')
             print(f'❌ Error type: {type(error).__name__}')
             import traceback
             print(f'❌ Full traceback: {traceback.format_exc()}')
@@ -348,93 +326,182 @@
         # Sync slash commands
         try:
             print("🔄 Syncing slash commands...")
-            sync_start = time.time()
-            
             # Sync to guilds for immediate availability
-            guild_sync_start = time.time()
-            guild_sync_success = 0
-            guild_sync_failed = 0
             for guild in bot.guilds:
                 try:
                     guild_synced = await bot.tree.sync(guild=guild)
                     print(f'✅ Synced {len(guild_synced)} commands to guild: {guild.name}')
-                    guild_sync_success += 1
                 except Exception as guild_error:
                     print(f'⚠️ Failed to sync to guild {guild.name}: {guild_error}')
-                    guild_sync_failed += 1
-            
-            guild_sync_time = time.time() - guild_sync_start
-            logger.bot_event(f"Guild command sync completed", 
-                           guild_sync_time=f"{guild_sync_time:.3f}s",
-                           guilds_success=guild_sync_success,
-                           guilds_failed=guild_sync_failed)
             
             # Sync globally (takes up to 1 hour to propagate)
-            global_sync_start = time.time()
             synced = await bot.tree.sync()
-            global_sync_time = time.time() - global_sync_start
-            
-            total_sync_time = time.time() - sync_start
-            logger.bot_event(f"Command sync completed", 
-                           total_sync_time=f"{total_sync_time:.3f}s",
-                           guild_sync_time=f"{guild_sync_time:.3f}s",
-                           global_sync_time=f"{global_sync_time:.3f}s",
-                           commands_synced=len(synced))
-            print(f'✅ Synced {len(synced)} commands in {total_sync_time:.3f}s.')
+            logger.bot_event(f"Synced {len(synced)} commands")
+            print(f'✅ Synced {len(synced)} commands.')
             print("🎉 Bot is fully ready!")
-            
         except Exception as error:
-            sync_time = time.time() - sync_start
-            logger.bot_event(f"Command sync failed: {error}", sync_time=f"{sync_time:.3f}s")
-            print(f'❌ Failed to sync commands in {sync_time:.3f}s: {error}')
+            logger.bot_event(f"Command sync failed: {error}")
+            print(f'❌ Failed to sync commands: {error}')
             print(f'❌ Error type: {type(error).__name__}')
             import traceback
             print(f'❌ Full traceback: {traceback.format_exc()}')
-        
-        # Log total bot startup time
-        total_startup_time = time.time() - bot_start_time
-        logger.bot_event(f"Bot startup completed", 
-                         total_startup_time=f"{total_startup_time:.3f}s",
-                         db_init_time=f"{db_init_time:.3f}s",
-                         guild_count=len(bot.guilds))
-        print(f"🚀 Bot startup completed in {total_startup_time:.3f}s")
-        
-        # Register commands
-        register_commands()
             
     except Exception as error:
-        total_startup_time = time.time() - bot_start_time
         print(f'❌ CRITICAL ERROR in on_ready: {error}')
         print(f'❌ Error type: {type(error).__name__}')
-        print(f'❌ Startup time: {total_startup_time:.3f}s')
         import traceback
         print(f'❌ Full traceback: {traceback.format_exc()}')
-        logger.error(f"Critical error in on_ready: {error}", startup_time=f"{total_startup_time:.3f}s")
-
-
-# Register commands with the bot's command tree
-def register_commands():
-    """Register all commands with the bot's command tree"""
-    
-    # Command definitions with aliases
-    # Get command metadata from the commands package
-    from commands import COMMAND_METADATA
-    
-    # Build commands dictionary with functions
-    commands = {}
-    for command_name, metadata in COMMAND_METADATA.items():
-        # Import the command function dynamically
-        command_module = __import__(f'commands.{command_name}', fromlist=[command_name])
-        command_function = getattr(command_module, command_name)
-        
-<<<<<<< HEAD
+        logger.error(f"Critical error in on_ready: {error}")
+
+@handle_interaction_expiration
+async def harvest(interaction: discord.Interaction, amount: int, use_followup: bool):
+    """Log spice sand harvests and calculate melange conversion"""
+    # Validate amount
+    if not 1 <= amount <= 10000:
+        await interaction.response.send_message("❌ Amount must be between 1 and 10,000 spice sand.", ephemeral=True)
+        return
+    
+    # Get conversion rate and add deposit
+    sand_per_melange = get_sand_per_melange()
+    await get_database().add_deposit(str(interaction.user.id), interaction.user.display_name, amount)
+    
+    # Get user data and calculate totals
+    user = await get_database().get_user(str(interaction.user.id))
+    total_sand = await get_database().get_user_total_sand(str(interaction.user.id))
+    
+    # Ensure user exists and has valid data
+    if not user:
+        # Create user if they don't exist
+        await get_database().upsert_user(str(interaction.user.id), interaction.user.display_name)
+        user = await get_database().get_user(str(interaction.user.id))
+    
+    # Calculate melange conversion
+    total_melange_earned = total_sand // sand_per_melange
+    current_melange = user['total_melange'] if user and user['total_melange'] is not None else 0
+    new_melange = max(0, total_melange_earned - current_melange)  # Ensure new_melange is never negative
+    
+    # Only update melange if we have new melange to add
+    if new_melange > 0:
+        await get_database().update_user_melange(str(interaction.user.id), new_melange)
+    
+    # Build response
+    remaining_sand = total_sand % sand_per_melange
+    sand_needed = max(0, sand_per_melange - remaining_sand)  # Ensure sand_needed is never negative
+    
+    embed = (EmbedBuilder("🏜️ Spice Harvest Logged", color=0xE67E22, timestamp=interaction.created_at)
+             .add_field("📊 Harvest Summary", f"**Spice Sand Harvested:** {amount:,}\n**Total Unpaid Harvest:** {total_sand:,}")
+             .add_field("✨ Melange Production", f"**Total Melange:** {(current_melange + new_melange):,}\n**Conversion Rate:** {sand_per_melange} sand = 1 melange")
+             .add_field("🎯 Next Refinement", f"**Sand Until Next Melange:** {sand_needed:,}", inline=False)
+             .set_footer(f"Harvested by {interaction.user.display_name}", interaction.user.display_avatar.url))
+    
+    if new_melange and new_melange > 0:
+        embed.set_description(f"🎉 **You produced {new_melange:,} melange from this harvest!**")
+    
+    # Send response using helper function
+    await send_response(interaction, embed=embed.build(), use_followup=use_followup)
+        
+
+
+@handle_interaction_expiration
+async def refinery(interaction: discord.Interaction, use_followup: bool):
+    """Show your total sand and melange statistics"""
+    user = await get_database().get_user(str(interaction.user.id))
+    total_sand = await get_database().get_user_total_sand(str(interaction.user.id))
+    paid_sand = await get_database().get_user_paid_sand(str(interaction.user.id))
+    
+    if not user and total_sand == 0:
+        embed = (EmbedBuilder("🏭 Spice Refinery Status", color=0x95A5A6, timestamp=interaction.created_at)
+                 .set_description("🏜️ You haven't harvested any spice sand yet! Use `/harvest` to start tracking your harvests.")
+                 .set_footer(f"Requested by {interaction.user.display_name}", interaction.user.display_avatar.url))
+        await send_response(interaction, embed=embed.build(), use_followup=use_followup, ephemeral=True)
+        return
+    
+    # Calculate progress
+    sand_per_melange = get_sand_per_melange()
+    remaining_sand = total_sand % sand_per_melange
+    sand_needed = sand_per_melange - remaining_sand if total_sand > 0 else sand_per_melange
+    progress_percent = int((remaining_sand / sand_per_melange) * 100) if total_sand > 0 else 0
+    
+    # Create progress bar
+    progress_bar_length = 10
+    filled_bars = int((remaining_sand / sand_per_melange) * progress_bar_length) if total_sand > 0 else 0
+    progress_bar = '▓' * filled_bars + '░' * (progress_bar_length - filled_bars)
+    
+    embed = (EmbedBuilder("🏭 Spice Refinery Status", color=0x3498DB, timestamp=interaction.created_at)
+             .set_thumbnail(interaction.user.display_avatar.url)
+             .add_field("🏜️ Harvest Summary", f"**Unpaid Harvest:** {total_sand:,}\n**Paid Harvest:** {paid_sand:,}")
+             .add_field("✨ Melange Production", f"**Total Melange:** {user['total_melange'] if user else 0:,}")
+             .add_field("⚙️ Refinement Rate", f"{sand_per_melange} sand = 1 melange")
+             .add_field("🎯 Refinement Progress", f"{progress_bar} {progress_percent}%\n**Sand Needed:** {sand_needed:,}", inline=False)
+             .add_field("📅 Last Activity", f"<t:{int(user['last_updated'].timestamp()) if user else interaction.created_at.timestamp()}:F>", inline=False)
+             .set_footer(f"Spice Refinery • {interaction.user.display_name}", interaction.user.display_avatar.url))
+    
+    # Send response using helper function
+    await send_response(interaction, embed=embed.build(), use_followup=use_followup)
+
+@handle_interaction_expiration
+async def leaderboard(interaction: discord.Interaction, limit: int = 10, use_followup: bool = True):
+    """Display top refiners by melange earned"""
+    # Validate limit
+    if not 5 <= limit <= 25:
+        await send_response(interaction, "❌ Limit must be between 5 and 25.", use_followup=use_followup, ephemeral=True)
+        return
+    
+    leaderboard_data = await get_database().get_leaderboard(limit)
+    
+    if not leaderboard_data:
+        embed = EmbedBuilder("🏆 Spice Refinery Rankings", color=0x95A5A6, timestamp=interaction.created_at)
+        embed.set_description("🏜️ No refiners found yet! Be the first to start harvesting spice sand with `/harvest`.")
+        await send_response(interaction, embed=embed.build(), use_followup=use_followup)
+        return
+    
+    # Get conversion rate and build leaderboard
+    sand_per_melange = get_sand_per_melange()
+    medals = ['🥇', '🥈', '🥉']
+    
+    leaderboard_text = ""
+    for index, user in enumerate(leaderboard_data):
+        position = index + 1
+        medal = medals[index] if index < 3 else f"**{position}.**"
+        leaderboard_text += f"{medal} **{user['username']}**\n"
+        leaderboard_text += f"├ Melange: {user['total_melange']:,}\n"
+        leaderboard_text += f"└ Sand: {user['total_sand']:,}\n\n"
+    
+    # Calculate totals
+    total_melange = sum(user['total_melange'] for user in leaderboard_data)
+    total_sand = sum(user['total_sand'] for user in leaderboard_data)
+    
+    embed = (EmbedBuilder("🏆 Spice Refinery Rankings", description=leaderboard_text, color=0xF39C12, timestamp=interaction.created_at)
+             .add_field("📊 Guild Statistics", f"**Total Refiners:** {len(leaderboard_data)}\n**Total Melange:** {total_melange:,}\n**Total Harvest:** {total_sand:,}")
+             .add_field("⚙️ Refinement Rate", f"{sand_per_melange} sand = 1 melange")
+             .set_footer(f"Showing top {len(leaderboard_data)} refiners • Updated", bot.user.display_avatar.url if bot.user else None))
+    
+    # Send response using helper function
+    await send_response(interaction, embed=embed.build(), use_followup=use_followup)
+
+@handle_interaction_expiration
+async def conversion(interaction: discord.Interaction, use_followup: bool = True):
+    """View the current spice sand to melange conversion rate"""
+    try:
+        
+        # Get current rate from environment
+        current_rate = get_sand_per_melange()
+        
+        embed = (EmbedBuilder("⚙️ Refinement Rate Information", color=0x3498DB, timestamp=interaction.created_at)
+                 .add_field("📊 Current Rate", f"**{current_rate} sand = 1 melange**", inline=False)
+                 .add_field("⚠️ Important Note", "The conversion rate is set via environment variables and cannot be changed through commands. Contact an administrator to modify the SAND_PER_MELANGE environment variable.", inline=False)
+                 .set_footer(f"Requested by {interaction.user.display_name}", interaction.user.display_avatar.url))
+        
+        await interaction.response.send_message(embed=embed.build())
+        print(f'Refinement rate info requested by {interaction.user.display_name} ({interaction.user.id}) - Current rate: {current_rate}')
+        
     except Exception as error:
         logger.error(f"Error in conversion command: {error}")
         await interaction.response.send_message("❌ An error occurred while fetching the refinement rate.", ephemeral=True)
 
 @handle_interaction_expiration
-async def split(interaction: discord.Interaction, total_sand: int, harvester_percentage: float = None, use_followup: bool = True):
-    """Split harvested spice sand among expedition members"""
+async def split(interaction: discord.Interaction, total_sand: int, participants: str, harvester_percentage: float = None, expedition_type: str = 'crawler', use_followup: bool = True):
+    """Split harvested spice sand among expedition members using Discord mentions"""
     try:
         # Use environment variable if no harvester_percentage provided
         if harvester_percentage is None:
@@ -447,181 +514,178 @@
         if not 0 <= harvester_percentage <= 100:
             await interaction.response.send_message("❌ Primary harvester percentage must be between 0 and 100.", ephemeral=True)
             return
-        
-        # Create a modal to collect participant information
-        class ExpeditionModal(discord.ui.Modal, title="🏜️ Expedition Participants"):
-            participants_input = discord.ui.TextInput(
-                label="Participant Discord IDs (one per line)",
-                placeholder="Enter Discord user IDs, one per line\nExample:\n123456789012345678\n987654321098765432",
-                style=discord.TextStyle.paragraph,
-                required=True,
-                min_length=1,
-                max_length=1000
+        if expedition_type not in ['solo', 'crawler', 'harvester']:
+            await interaction.response.send_message("❌ Expedition type must be 'solo', 'crawler', or 'harvester'.", ephemeral=True)
+            return
+        
+        # Parse Discord mentions from participants string
+        # Expected format: "@username1 @username2 @username3"
+        participant_mentions = participants.strip().split()
+        
+        if not participant_mentions:
+            await interaction.response.send_message("❌ Please provide at least one participant mention (e.g., @username).", ephemeral=True)
+            return
+        
+        # Extract user IDs from mentions
+        participant_ids = []
+        participant_names = []
+        
+        for mention in participant_mentions:
+            if mention.startswith('<@') and mention.endswith('>'):
+                # Extract user ID from mention format <@123456789> or <@!123456789>
+                user_id = mention.replace('<@', '').replace('>', '').replace('!', '')
+                try:
+                    # Verify the user exists in the guild
+                    user = await interaction.guild.fetch_member(int(user_id))
+                    participant_ids.append(user_id)
+                    participant_names.append(user.display_name)
+                except:
+                    await interaction.response.send_message(f"❌ Could not find user {mention} in this server.", ephemeral=True)
+                    return
+            else:
+                await interaction.response.send_message(f"❌ Invalid mention format: {mention}. Please use @username format.", ephemeral=True)
+                return
+        
+        # Defer response to prevent timeout
+        await interaction.response.defer(thinking=True)
+        
+        # Get conversion rate
+        sand_per_melange = get_sand_per_melange()
+        
+        # Create expedition record
+        expedition_id = await get_database().create_expedition(
+            str(interaction.user.id),
+            interaction.user.display_name,
+            total_sand,
+            harvester_percentage,
+            sand_per_melange,
+            expedition_type
+        )
+        
+        if not expedition_id:
+            await interaction.followup.send("❌ Failed to create expedition record.", ephemeral=True)
+            return
+        
+        # Calculate harvester share
+        harvester_sand = int(total_sand * (harvester_percentage / 100))
+        remaining_sand = total_sand - harvester_sand
+        
+        # Calculate remaining share per participant (excluding harvester)
+        remaining_participants = len(participant_ids) + 1  # +1 for harvester
+        share_per_participant = remaining_sand // remaining_participants if remaining_participants > 0 else 0
+        leftover_sand = remaining_sand % remaining_participants if remaining_participants > 0 else remaining_sand
+        
+        # Add harvester (initiator) as primary harvester
+        harvester_melange = harvester_sand // sand_per_melange
+        harvester_leftover = harvester_sand % sand_per_melange
+        
+        await get_database().add_expedition_participant(
+            expedition_id,
+            str(interaction.user.id),
+            interaction.user.display_name,
+            harvester_sand,
+            harvester_melange,
+            harvester_leftover,
+            is_harvester=True
+        )
+        
+        # Create expedition deposit for harvester
+        await get_database().add_expedition_deposit(
+            str(interaction.user.id),
+            interaction.user.display_name,
+            harvester_sand,
+            expedition_id
+        )
+        
+        # Add remaining participants
+        participant_details = []
+        total_melange = harvester_melange
+        
+        for i, participant_id in enumerate(participant_ids):
+            username = participant_names[i]
+            
+            # Calculate participant share
+            participant_sand = share_per_participant
+            participant_melange = participant_sand // sand_per_melange
+            participant_leftover = participant_sand % sand_per_melange
+            
+            # Add to database
+            await get_database().add_expedition_participant(
+                expedition_id,
+                participant_id,
+                username,
+                participant_sand,
+                participant_melange,
+                participant_leftover,
+                is_harvester=False
             )
             
-            async def on_submit(self, modal_interaction: discord.Interaction):
-                try:
-                    # Parse participant IDs
-                    participant_ids = [pid.strip() for pid in self.participants_input.value.split('\n') if pid.strip()]
-                    
-                    if not participant_ids:
-                        await modal_interaction.response.send_message("❌ No valid participant IDs provided.", ephemeral=True)
-                        return
-                    
-                    # Defer response to prevent timeout
-                    await modal_interaction.response.defer(thinking=True)
-                    
-                    # Get conversion rate
-                    sand_per_melange = get_sand_per_melange()
-                    
-                    # Create expedition record
-                    expedition_id = await get_database().create_expedition(
-                        str(interaction.user.id),
-                        interaction.user.display_name,
-                        total_sand,
-                        harvester_percentage,
-                        sand_per_melange
-                    )
-                    
-                    if not expedition_id:
-                        await modal_interaction.followup.send("❌ Failed to create expedition record.", ephemeral=True)
-                        return
-                    
-                    # Calculate harvester share
-                    harvester_sand = int(total_sand * (harvester_percentage / 100))
-                    remaining_sand = total_sand - harvester_sand
-                    
-                    # Calculate remaining share per participant (excluding harvester)
-                    remaining_participants = len(participant_ids) + 1  # +1 for harvester
-                    share_per_participant = remaining_sand // remaining_participants if remaining_participants > 0 else 0
-                    leftover_sand = remaining_sand % remaining_participants if remaining_participants > 0 else remaining_sand
-                    
-                    # Add harvester (initiator) as primary harvester
-                    harvester_melange = harvester_sand // sand_per_melange
-                    harvester_leftover = harvester_sand % sand_per_melange
-                    
-                    await get_database().add_expedition_participant(
-                        expedition_id,
-                        str(interaction.user.id),
-                        interaction.user.display_name,
-                        harvester_sand,
-                        harvester_melange,
-                        harvester_leftover,
-                        is_harvester=True
-                    )
-                    
-                    # Create expedition deposit for harvester
-                    await get_database().add_expedition_deposit(
-                        str(interaction.user.id),
-                        interaction.user.display_name,
-                        harvester_sand,
-                        expedition_id
-                    )
-                    
-                    # Add remaining participants
-                    participant_details = []
-                    total_melange = harvester_melange
-                    
-                    for participant_id in participant_ids:
-                        # Try to get user info from Discord
-                        try:
-                            user = await modal_interaction.guild.fetch_member(int(participant_id))
-                            username = user.display_name
-                        except:
-                            username = f"User_{participant_id}"
-                        
-                        # Calculate participant share
-                        participant_sand = share_per_participant
-                        participant_melange = participant_sand // sand_per_melange
-                        participant_leftover = participant_sand % sand_per_melange
-                        
-                        # Add to database
-                        await get_database().add_expedition_participant(
-                            expedition_id,
-                            participant_id,
-                            username,
-                            participant_sand,
-                            participant_melange,
-                            participant_leftover,
-                            is_harvester=False
-                        )
-                        
-                        # Create expedition deposit for participant
-                        await get_database().add_expedition_deposit(
-                            participant_id,
-                            username,
-                            participant_sand,
-                            expedition_id
-                        )
-                        
-                        participant_details.append(f"**{username}**: {participant_sand:,} sand ({participant_melange:,} melange)")
-                        total_melange += participant_melange
-                    
-                    # Add leftover to harvester if any
-                    if leftover_sand > 0:
-                        leftover_melange = leftover_sand // sand_per_melange
-                        leftover_remaining = leftover_sand % sand_per_melange
-                        
-                        # Update harvester's share
-                        await get_database().add_expedition_participant(
-                            expedition_id,
-                            str(interaction.user.id),
-                            interaction.user.display_name,
-                            leftover_sand,
-                            leftover_melange,
-                            leftover_remaining,
-                            is_harvester=False
-                        )
-                        
-                        # Create expedition deposit for leftover
-                        await get_database().add_expedition_deposit(
-                            str(interaction.user.id),
-                            interaction.user.display_name,
-                            leftover_sand,
-                            expedition_id
-                        )
-                        
-                        harvester_sand += leftover_sand
-                        harvester_melange += leftover_melange
-                        harvester_leftover += leftover_remaining
-                    
-                    # Build response embed
-                    embed = (EmbedBuilder("🏜️ Expedition Created", 
-                                          description=f"**Expedition #{expedition_id}** has been created and recorded in the database!",
-                                          color=0xF39C12, timestamp=modal_interaction.created_at)
-                             .add_field("📊 Expedition Summary", 
-                                       f"**Total Sand:** {total_sand:,}\n"
-                                       f"**Primary Harvester:** {interaction.user.display_name}\n"
-                                       f"**Harvester Share:** {harvester_sand:,} sand ({harvester_percentage}%)\n"
-                                       f"**Participants:** {len(participant_ids) + 1}", inline=False)
-                             .add_field("💰 Melange Distribution", 
-                                       f"**Harvester Melange:** {harvester_melange:,}\n"
-                                       f"**Total Melange:** {total_melange:,}", inline=False)
-                             .add_field("📋 Participants", 
-                                       f"**Primary Harvester:** {interaction.user.display_name} - {harvester_sand:,} sand\n" +
-                                       "\n".join(participant_details), inline=False)
-                             .add_field("📋 Database Status", 
-                                       f"✅ Expedition record created\n"
-                                       f"✅ Participant shares recorded\n"
-                                       f"✅ Deposits logged for payout tracking\n"
-                                       f"🔗 Use `/expedition {expedition_id}` to view details", inline=False)
-                             .set_footer(f"Expedition initiated by {interaction.user.display_name}", interaction.user.display_avatar.url))
-                    
-                    await modal_interaction.followup.send(embed=embed.build())
-                    
-                    # Log the expedition creation
-                    logger.bot_event(f"Expedition {expedition_id} created by {interaction.user.display_name} ({interaction.user.id}) - {total_sand} sand, {harvester_percentage}% harvester share, {len(participant_ids)} participants")
-                    
-                except Exception as error:
-                    logger.error(f"Error in expedition modal: {error}")
-                    try:
-                        await modal_interaction.followup.send("❌ An error occurred while creating the expedition.", ephemeral=True)
-                    except:
-                        await modal_interaction.channel.send("❌ An error occurred while creating the expedition.")
-        
-        # Show the modal
-        modal = ExpeditionModal()
-        await interaction.response.send_modal(modal)
+            # Create expedition deposit for participant
+            await get_database().add_expedition_deposit(
+                participant_id,
+                username,
+                participant_sand,
+                expedition_id
+            )
+            
+            participant_details.append(f"**{username}**: {participant_sand:,} sand ({participant_melange:,} melange)")
+            total_melange += participant_melange
+        
+        # Add leftover to harvester if any
+        if leftover_sand > 0:
+            leftover_melange = leftover_sand // sand_per_melange
+            leftover_remaining = leftover_sand % sand_per_melange
+            
+            # Update harvester's share
+            await get_database().add_expedition_participant(
+                expedition_id,
+                str(interaction.user.id),
+                interaction.user.display_name,
+                leftover_sand,
+                leftover_melange,
+                leftover_remaining,
+                is_harvester=False
+            )
+            
+            # Create expedition deposit for leftover
+            await get_database().add_expedition_deposit(
+                str(interaction.user.id),
+                interaction.user.display_name,
+                leftover_sand,
+                expedition_id
+            )
+            
+            harvester_sand += leftover_sand
+            harvester_melange += leftover_melange
+            harvester_leftover += leftover_remaining
+        
+        # Build response embed
+        embed = (EmbedBuilder("🏜️ Expedition Created", 
+                              description=f"**Expedition #{expedition_id}** has been created and recorded in the database!",
+                              color=0xF39C12, timestamp=interaction.created_at)
+                 .add_field("📊 Expedition Summary", 
+                           f"**Total Sand:** {total_sand:,}\n"
+                           f"**Expedition Type:** {expedition_type.title()}\n"
+                           f"**Primary Harvester:** {interaction.user.display_name}\n"
+                           f"**Harvester Share:** {harvester_sand:,} sand ({harvester_percentage}%)\n"
+                           f"**Participants:** {len(participant_ids) + 1}", inline=False)
+                 .add_field("💰 Melange Distribution", 
+                           f"**Harvester Melange:** {harvester_melange:,}\n"
+                           f"**Total Melange:** {total_melange:,}", inline=False)
+                 .add_field("📋 Participants", 
+                           f"**Primary Harvester:** {interaction.user.display_name} - {harvester_sand:,} sand\n" +
+                           "\n".join(participant_details), inline=False)
+                 .add_field("📋 Database Status", 
+                           f"✅ Expedition record created\n"
+                           f"✅ Participant shares recorded\n"
+                           f"✅ Deposits logged for payout tracking\n"
+                           f"🔗 Use `/expedition {expedition_id}` to view details", inline=False)
+                 .set_footer(f"Expedition initiated by {interaction.user.display_name}", interaction.user.display_avatar.url))
+        
+        await interaction.followup.send(embed=embed.build())
+        
+        # Log the expedition creation
+        logger.bot_event(f"Expedition {expedition_id} created by {interaction.user.display_name} ({interaction.user.id}) - {total_sand} sand, {harvester_percentage}% harvester share, {expedition_type} type, {len(participant_ids)} participants")
         
     except Exception as error:
         logger.error(f"Error in split command: {error}")
@@ -641,7 +705,7 @@
                        "**`/ledger`**\nView your complete harvest ledger with payment status.\n\n"
                        "**`/expedition [id]`**\nView details of a specific expedition.\n\n"
                        "**`/leaderboard [limit]`**\nShow top refiners by melange production (5-25 users).\n\n"
-                       "**`/split [total_sand] [harvester_%]`**\nSplit harvested spice among expedition members. Enter participant Discord IDs in the modal. Creates expedition records and tracks melange owed for payout. Harvester % is optional (default: 10%).\n\n"
+                       "**`/split [total_sand] [participants] [harvester_%] [type]`**\nSplit harvested spice among expedition members using Discord mentions (e.g., @username1 @username2). Creates expedition records and tracks melange owed for payout. Harvester % is optional (default: 10%). Type can be solo, crawler, or harvester (default: crawler).\n\n"
                        "**`/help`**\nDisplay this help message with all commands.", inline=False)
              .add_field("⚙️ Guild Admin Commands", 
                        "**`/conversion`**\nView the current refinement rate.\n\n"
@@ -656,9 +720,9 @@
                        "• `/leaderboard 15` or `/top 15` - Show top 15 refiners\n"
                        "• `/payment @username` or `/pay @username` - Pay a specific harvester\n"
                        "• `/payroll` or `/payall` - Pay all harvesters at once\n"
-                       "• `/split 1000 30` - Split 1000 sand, 30% to primary harvester\n"
-                       "• `/split 1000` - Split 1000 sand using default harvester % (10%)\n"
-                       "• **Note:** You'll be prompted to enter participant Discord IDs in a modal", inline=False)
+                       "• `/split 1000 @username1 @username2 30` - Split 1000 sand, 30% to primary harvester\n"
+                       "• `/split 1000 @username1 @username2` - Split 1000 sand using default harvester % (10%)\n"
+                       "• `/split 1000 @username1 @username2 20 harvester` - Split 1000 sand, 20% to harvester, harvester type expedition", inline=False)
              .add_field("🔄 Command Aliases", 
                        "**Harvest:** `/harvest` = `/sand`\n"
                        "**Status:** `/refinery` = `/status`\n"
@@ -698,61 +762,36 @@
                  .add_field("📊 Reset Summary", f"**Users Affected:** {deleted_rows}\n**Data Cleared:** All harvest records and melange production", inline=False)
                  .add_field("✅ What Remains", "Refinement rates and bot settings are preserved.", inline=False)
                  .set_footer(f"Reset performed by {interaction.user.display_name}", interaction.user.display_avatar.url))
-=======
-        commands[command_name] = {
-            'aliases': metadata['aliases'],
-            'description': metadata['description'],
-            'function': command_function
-        }
-        if 'params' in metadata:
-            commands[command_name]['params'] = metadata['params']
-    
-    # Register all commands and their aliases
-    for command_name, command_data in commands.items():
-        # Register main command
-        if 'params' in command_data:
-            if command_name == 'harvest':
-                @bot.tree.command(name=command_name, description=command_data['description'])
-                async def wrapper(interaction: discord.Interaction, amount: int):
-                    await command_data['function'](interaction, amount)
-            elif command_name == 'leaderboard':
-                @bot.tree.command(name=command_name, description=command_data['description'])
-                async def wrapper(interaction: discord.Interaction, limit: int = 10):
-                    await command_data['function'](interaction, limit)
-            elif command_name == 'split':
-                @bot.tree.command(name=command_name, description=command_data['description'])
-                async def wrapper(interaction: discord.Interaction, total_sand: int, harvester_percentage: float = None):
-                    await command_data['function'](interaction, total_sand, harvester_percentage)
-            elif command_name == 'reset':
-                @bot.tree.command(name=command_name, description=command_data['description'])
-                async def wrapper(interaction: discord.Interaction, confirm: bool):
-                    await command_data['function'](interaction, confirm)
-            elif command_name == 'payment':
-                @bot.tree.command(name=command_name, description=command_data['description'])
-                async def wrapper(interaction: discord.Interaction, user: discord.Member):
-                    await command_data['function'](interaction, user)
-            elif command_name == 'expedition':
-                @bot.tree.command(name=command_name, description=command_data['description'])
-                async def wrapper(interaction: discord.Interaction, expedition_id: int):
-                    await command_data['function'](interaction, expedition_id)
-            else:
-                @bot.tree.command(name=command_name, description=command_data['description'])
-                async def wrapper(interaction: discord.Interaction):
-                    await command_data['function'](interaction)
-        else:
-            @bot.tree.command(name=command_name, description=command_data['description'])
-            async def wrapper(interaction: discord.Interaction):
-                await command_data['function'](interaction)
->>>>>>> a646b746
-        
-        # Add parameter descriptions
-        if 'params' in command_data:
-            for param_name, param_desc in command_data['params'].items():
-                wrapper = discord.app_commands.describe(**{param_name: param_desc})(wrapper)
-        
-        print(f"Registered command: {command_name}")
-        
-<<<<<<< HEAD
+        
+        await interaction.response.send_message(embed=embed.build())
+        print(f'All refinery statistics reset by {interaction.user.display_name} ({interaction.user.id}) - {deleted_rows} records deleted')
+        
+    except Exception as error:
+        logger.error(f"Error in reset command: {error}")
+        await interaction.response.send_message("❌ An error occurred while resetting refinery statistics.", ephemeral=True)
+
+@handle_interaction_expiration
+async def ledger(interaction: discord.Interaction, use_followup: bool = True):
+    """View your complete spice harvest ledger"""
+    deposits_data = await get_database().get_user_deposits(str(interaction.user.id))
+    
+    if not deposits_data:
+        embed = (EmbedBuilder("📋 Spice Harvest Ledger", color=0x95A5A6, timestamp=interaction.created_at)
+                 .set_description("🏜️ You haven't harvested any spice sand yet! Use `/harvest` to start tracking your harvests.")
+                 .set_footer(f"Requested by {interaction.user.display_name}", interaction.user.display_avatar.url))
+        await send_response(interaction, embed=embed.build(), use_followup=use_followup, ephemeral=True)
+        return
+    
+    # Build harvest ledger
+    ledger_text = ""
+    total_unpaid = 0
+    total_paid = 0
+    
+    for deposit in deposits_data:
+        status = "✅ Paid" if deposit['paid'] else "⏳ Unpaid"
+        date_str = f"<t:{int(deposit['created_at'].timestamp())}:R>"
+        ledger_text += f"**{deposit['sand_amount']:,} spice sand** - {status} - {date_str}\n"
+        
         if deposit['paid']:
             total_paid += deposit['sand_amount']
         else:
@@ -771,14 +810,17 @@
     """View details of a specific expedition"""
     try:
         # Get expedition details
+        expedition = await get_database().get_expedition(expedition_id)
+        if not expedition:
+            await send_response(interaction, "❌ Expedition not found.", use_followup=use_followup, ephemeral=True)
+            return
+        
+        # Get expedition participants
         expedition_participants = await get_database().get_expedition_participants(expedition_id)
         
         if not expedition_participants:
-            await send_response(interaction, "❌ Expedition not found or you don't have access to it.", use_followup=use_followup, ephemeral=True)
+            await send_response(interaction, "❌ No participants found for this expedition.", use_followup=use_followup, ephemeral=True)
             return
-        
-        # Get expedition info from first participant
-        first_participant = expedition_participants[0]
         
         # Build participant list
         participant_details = []
@@ -792,8 +834,9 @@
             total_sand += participant['sand_amount']
         
         embed = (EmbedBuilder(f"🏜️ Expedition #{expedition_id}", 
-                              description=f"**Total Sand Distributed:** {total_sand:,}\n**Participants:** {len(expedition_participants)}",
+                              description=f"**Expedition Type:** {expedition['expedition_type'].title()}\n**Total Sand Distributed:** {total_sand:,}\n**Participants:** {len(expedition_participants)}",
                               color=0xF39C12, timestamp=interaction.created_at)
+                 .add_field("📊 Expedition Info", f"**Initiator:** {expedition['initiator_username']}\n**Total Sand:** {expedition['total_sand']:,}\n**Harvester %:** {expedition['harvester_percentage']}%\n**Created:** {expedition['created_at'].strftime('%Y-%m-%d %H:%M') if expedition['created_at'] else 'Unknown'}", inline=False)
                  .add_field("📋 Expedition Participants", "\n\n".join(participant_details), inline=False)
                  .set_footer(f"Requested by {interaction.user.display_name}", interaction.user.display_avatar.url))
         
@@ -879,56 +922,13 @@
     # Send response using helper function
     await send_response(interaction, embed=embed.build(), use_followup=use_followup)
     print(f'Guild payroll of {total_paid:,} spice sand to {users_paid} harvesters by {interaction.user.display_name} ({interaction.user.id})')
-=======
-        # Register aliases with the same function
-        for alias in command_data['aliases']:
-            if 'params' in command_data:
-                if command_name == 'harvest':
-                    @bot.tree.command(name=alias, description=command_data['description'])
-                    async def alias_wrapper(interaction: discord.Interaction, amount: int):
-                        await command_data['function'](interaction, amount)
-                elif command_name == 'leaderboard':
-                    @bot.tree.command(name=alias, description=command_data['description'])
-                    async def alias_wrapper(interaction: discord.Interaction, limit: int = 10):
-                        await command_data['function'](interaction, limit)
-                elif command_name == 'split':
-                    @bot.tree.command(name=alias, description=command_data['description'])
-                    async def alias_wrapper(interaction: discord.Interaction, total_sand: int, harvester_percentage: float = None):
-                        await command_data['function'](interaction, total_sand, harvester_percentage)
-                elif command_name == 'reset':
-                    @bot.tree.command(name=alias, description=command_data['description'])
-                    async def alias_wrapper(interaction: discord.Interaction, confirm: bool):
-                        await command_data['function'](interaction, confirm)
-                elif command_name == 'payment':
-                    @bot.tree.command(name=alias, description=command_data['description'])
-                    async def alias_wrapper(interaction: discord.Interaction, user: discord.Member):
-                        await command_data['function'](interaction, user)
-                elif command_name == 'expedition':
-                    @bot.tree.command(name=alias, description=command_data['description'])
-                    async def alias_wrapper(interaction: discord.Interaction, expedition_id: int):
-                        await command_data['function'](interaction, expedition_id)
-                else:
-                    @bot.tree.command(name=alias, description=command_data['description'])
-                    async def alias_wrapper(interaction: discord.Interaction):
-                        await command_data['function'](interaction)
-            else:
-                @bot.tree.command(name=alias, description=command_data['description'])
-                async def alias_wrapper(interaction: discord.Interaction):
-                    await command_data['function'](interaction)
-            
-            # Add parameter descriptions for aliases
-            if 'params' in command_data:
-                for param_name, param_desc in command_data['params'].items():
-                    alias_wrapper = discord.app_commands.describe(**{param_name: param_desc})(alias_wrapper)
-            
-            print(f"Registered alias: {alias}")
->>>>>>> a646b746
-
+
+# Register all commands with the bot's command tree
+register_commands()
 
 # Error handling
 @bot.event
 async def on_command_error(ctx, error):
-    error_start = time.time()
     logger.error(f"Command error: {error}", event_type="command_error", 
                  command=ctx.command.name if ctx.command else "unknown",
                  user_id=str(ctx.author.id) if ctx.author else "unknown",
@@ -938,19 +938,19 @@
 
 @bot.event
 async def on_error(event, *args, **kwargs):
-    error_start = time.time()
     logger.error(f"Discord event error: {event}", event_type="discord_error",
                  event=event, args=str(args), kwargs=str(kwargs))
     print(f'Discord event error: {event}')
 
-
 # Fly.io health check endpoint
+import http.server
+import socketserver
+import threading
+
 def start_health_server():
     """Start a robust HTTP server for Fly.io health checks with keep-alive"""
     class HealthHandler(http.server.BaseHTTPRequestHandler):
         def do_GET(self):
-            request_start = time.time()
-            
             if self.path == '/health':
                 self.send_response(200)
                 self.send_header('Content-type', 'text/plain')
@@ -963,33 +963,17 @@
                     'status': 'healthy',
                     'bot_ready': bot.is_ready(),
                     'guild_count': len(bot.guilds),
-                    'timestamp': time.strftime('%Y-%m-%dT%H:%M:%SZ', time.gmtime())
+                    'timestamp': datetime.datetime.utcnow().isoformat()
                 }
                 self.wfile.write(str(status).encode())
-                
-                request_time = time.time() - request_start
-                logger.info(f"Health check request completed", 
-                           request_time=f"{request_time:.3f}s",
-                           bot_ready=bot.is_ready(),
-                           guild_count=len(bot.guilds))
-                
             elif self.path == '/ping':
                 self.send_response(200)
                 self.send_header('Content-type', 'text/plain')
                 self.end_headers()
                 self.wfile.write(b'pong')
-                
-                request_time = time.time() - request_start
-                logger.info(f"Ping request completed", request_time=f"{request_time:.3f}s")
-                
             else:
                 self.send_response(404)
                 self.end_headers()
-                
-                request_time = time.time() - request_start
-                logger.warning(f"Invalid health check request", 
-                               path=self.path, 
-                               request_time=f"{request_time:.3f}s")
         
         def log_message(self, format, *args):
             pass  # Suppress HTTP server logs
@@ -1004,7 +988,6 @@
         logger.error(f"Health server failed to start: {e}")
         print(f"Health server failed to start: {e}")
 
-
 # Run the bot
 if __name__ == '__main__':
     # Start health check server in a separate thread for Fly.io
@@ -1014,25 +997,13 @@
     # Start a keep-alive thread to prevent machine from going idle
     def keep_alive():
         """Send periodic pings to keep the machine alive"""
-        ping_count = 0
+        import requests
+        import time
         while True:
             try:
                 time.sleep(300)  # Every 5 minutes
-                ping_start = time.time()
-                response = requests.get('http://localhost:8080/ping', timeout=5)
-                ping_time = time.time() - ping_start
-                ping_count += 1
-                
-                logger.info(f"Keep-alive ping completed", 
-                           ping_count=ping_count,
-                           ping_time=f"{ping_time:.3f}s",
-                           status_code=response.status_code)
-                
-            except Exception as e:
-                ping_count += 1
-                logger.warning(f"Keep-alive ping failed", 
-                               ping_count=ping_count,
-                               error=str(e))
+                requests.get('http://localhost:8080/ping', timeout=5)
+            except:
                 pass  # Ignore errors, just keep trying
     
     keep_alive_thread = threading.Thread(target=keep_alive, daemon=True)
@@ -1045,15 +1016,6 @@
         print("Please set the DISCORD_TOKEN environment variable in Fly.io or your .env file")
         exit(1)
     
-    startup_start = time.time()
     logger.bot_event(f"Bot starting - Token present: {bool(token)}")
     print("Starting Discord bot...")
-    
-    try:
-        bot.run(token)
-    except Exception as e:
-        startup_time = time.time() - startup_start
-        logger.error(f"Bot startup failed", 
-                     startup_time=f"{startup_time:.3f}s",
-                     error=str(e))
-        raise e+    bot.run(token)